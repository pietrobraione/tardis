package tardis.implementation;

import static tardis.implementation.Util.shorten;
import static tardis.implementation.Util.stringifyPathCondition;

import java.io.IOException;
import java.nio.file.Files;
import java.nio.file.Path;
import java.nio.file.StandardCopyOption;
import java.util.ArrayList;
import java.util.Collection;
import java.util.HashMap;
import java.util.List;
import java.util.Map;
import java.util.Set;
import java.util.concurrent.atomic.AtomicLong;
import java.util.regex.Matcher;
import java.util.regex.Pattern;
import java.util.stream.Collectors;

import jbse.algo.exc.CannotManageStateException;
import jbse.apps.run.JAVA_MAP_Utils;
import jbse.bc.exc.InvalidClassFileFactoryClassException;
import jbse.common.exc.ClasspathException;
import jbse.dec.exc.DecisionException;
import jbse.jvm.exc.CannotBacktrackException;
import jbse.jvm.exc.CannotBuildEngineException;
import jbse.jvm.exc.EngineStuckException;
import jbse.jvm.exc.FailureException;
import jbse.jvm.exc.InitializationException;
import jbse.jvm.exc.NonexistingObservedVariablesException;
import jbse.mem.Clause;
import jbse.mem.State;
import jbse.mem.exc.ContradictionException;
import jbse.mem.exc.ThreadStackEmptyException;
import sushi.configure.Coverage;
import tardis.Options;
import tardis.framework.InputBuffer;
import tardis.framework.OutputBuffer;
import tardis.framework.Performer;

public final class PerformerJBSE extends Performer<EvosuiteResult, JBSEResult> {
    private final Options o;
    private final CoverageSet coverageSet;
    private final TreePath treePath = new TreePath();
    private final HashMap<String, State> initialStateCache = new HashMap<>();
    private AtomicLong pathCoverage = new AtomicLong(0);

    public PerformerJBSE(Options o, InputBuffer<EvosuiteResult> in, OutputBuffer<JBSEResult> out, CoverageSet coverageSet) {
        super(in, out, o.getNumOfThreadsJBSE(), 1, o.getThrottleFactorJBSE(), o.getGlobalTimeBudgetDuration(), o.getGlobalTimeBudgetUnit());
        this.o = o.clone();
        this.coverageSet = coverageSet;
    }

    @Override
    protected final Runnable makeJob(List<EvosuiteResult> items) {
        final EvosuiteResult item = items.get(0);
        final Runnable job = () -> {
            try {
                explore(item, item.getStartDepth());
            } catch (DecisionException | CannotBuildEngineException | InitializationException |
            InvalidClassFileFactoryClassException | NonexistingObservedVariablesException |
            ClasspathException | CannotBacktrackException | CannotManageStateException |
            ThreadStackEmptyException | ContradictionException | EngineStuckException |
            FailureException e ) {
                System.out.println("[JBSE    ] Unexpected exception raised while exploring test case " + item.getTestCase().getClassName() + ": " + e);
            }
        };
        return job;
    }
    
    private State possiblyGetInitialStateCached(EvosuiteResult item) {
        final String key = item.getTargetMethodClassName() + ":" + item.getTargetMethodDescriptor() + ":" + item.getTargetMethodName();
        final State value = this.initialStateCache.get(key);
        return (value == null ? null : value.clone());
    }
    
    private void possiblySetInitialStateCached(EvosuiteResult item, State initialState) {
        final String key = item.getTargetMethodClassName() + ":" + item.getTargetMethodDescriptor() + ":" + item.getTargetMethodName();
        if (this.initialStateCache.containsKey(key)) {
            return;
        } else {
            this.initialStateCache.put(key, initialState.clone());
        }
    }

    /**
     * Executes a test case and generates tests for all the alternative branches
     * starting from some depth up to some maximum depth.
     * 
     * @param item a {@link EvosuiteResult}.
     * @param startDepth the depth to which generation of tests must be started.
     * @throws DecisionException
     * @throws CannotBuildEngineException
     * @throws InitializationException
     * @throws InvalidClassFileFactoryClassException
     * @throws NonexistingObservedVariablesException
     * @throws ClasspathException
     * @throws CannotBacktrackException
     * @throws CannotManageStateException
     * @throws ThreadStackEmptyException
     * @throws ContradictionException
     * @throws EngineStuckException
     * @throws FailureException
     */
    private void explore(EvosuiteResult item, int startDepth) 
    throws DecisionException, CannotBuildEngineException, InitializationException, 
    InvalidClassFileFactoryClassException, NonexistingObservedVariablesException, 
    ClasspathException, CannotBacktrackException, CannotManageStateException, 
    ThreadStackEmptyException, ContradictionException, EngineStuckException, 
    FailureException {
        if (this.o.getMaxDepth() <= 0) {
            return;
        }
        try (final RunnerPath rp = new RunnerPath(this.o, item, possiblyGetInitialStateCached(item))) {
            //runs the test case up to the final state, and takes the initial state, 
            //the coverage set, and the final state's path condition
            final State tcFinalState = rp.runProgram();
            final Collection<Clause> tcFinalPC = tcFinalState.getPathCondition();

            //prints some feedback
            final TestCase tc = item.getTestCase();
            System.out.println("[JBSE    ] Run test case " + tc.getClassName() + ", path condition " + stringifyPathCondition(shorten(tcFinalPC)));
            
            //skips the test case if its path was already covered,
            //otherwise records its path
            synchronized (this.treePath) {
                if (this.treePath.containsPath(tcFinalPC, true)) {
                	//updates information (hitCounter) in treePath each time a test case is run
                	this.treePath.countHits(tcFinalPC);
                	if (!this.getOutputBuffer().getQueue().isEmpty()) {
                		//updates the novelty index for each JBSEResult into the buffer each time a test case is run
                		this.treePath.updateNoveltyIndex(this.getOutputBuffer().getQueue());
                	}
                    System.out.println("[JBSE    ] Test case " + tc.getClassName() + " redundant, skipped");
                    return;
                }
                this.treePath.insertPath(tcFinalPC, true);
                //updates information (hitCounter) in treePath each time a test case is run
                this.treePath.countHits(tcFinalPC);
                if (!this.getOutputBuffer().getQueue().isEmpty()) {
                	//updates the novelty index for each JBSEResult into the buffer each time a test case is run
                	this.treePath.updateNoveltyIndex(this.getOutputBuffer().getQueue());
                	//updates the improvability index and the improvability Index list for each JBSEResult into the buffer each time a test case is run
                	this.treePath.updateImprovabilityIndex(this.getOutputBuffer().getQueue(), tcFinalState.getPathCondition());
                }
            }
            
            //possibly caches the initial state
            final State initialState = rp.getInitialState();
            possiblySetInitialStateCached(item, initialState);
            
            //records coverage, emits tests, prints feedback
            final Set<String> newCoveredBranches = this.coverageSet.addAll(rp.getCoverage());
            final Set<String> newCoveredBranchesTarget = filterBranchesTarget(newCoveredBranches);
            final Set<String> newCoveredBranchesUnsafe = filterBranchesUnsafe(newCoveredBranches);
            final Coverage coverage = this.o.getCoverage();
            if (coverage == Coverage.PATHS || 
            (coverage == Coverage.BRANCHES && newCoveredBranchesTarget.size() > 0) ||
            (coverage == Coverage.UNSAFE && newCoveredBranchesUnsafe.size() > 0)) {
                //more feedback
                if (coverage == Coverage.BRANCHES) {
                    System.out.print("[JBSE    ] Test case " + tc.getClassName() + " covered branch" + (newCoveredBranchesTarget.size() == 1 ? " " : "es") + String.join(", ", newCoveredBranches));
                }
                
                //copies the test in out
                try {
                    //gets the source and destination paths of the test source file
                    final Path source = item.getTestCase().getSourcePath();
                    final Path destination = this.o.getOutDirectory().resolve(item.getTestCase().getClassName() + ".java");
                    
                    //creates the intermediate package directories if they do not exist
                    final int lastSlash = item.getTestCase().getClassName().lastIndexOf('/');
                    if (lastSlash != -1) {
                        final String dirs = item.getTestCase().getClassName().substring(0, lastSlash);
                        final Path destinationDir = this.o.getOutDirectory().resolve(dirs);
                        Files.createDirectories(destinationDir);
                    }
                    
                    //copies the test file
                    Files.copy(source, destination, StandardCopyOption.REPLACE_EXISTING);

                    //possibly copies the scaffolding file
                    final Path sourceScaffolding = item.getTestCase().getScaffoldingPath();
                    if (sourceScaffolding != null) {
                        final Path destinationScaffolding = this.o.getOutDirectory().resolve(item.getTestCase().getClassName() + "_scaffolding.java");
                        Files.copy(sourceScaffolding, destinationScaffolding, StandardCopyOption.REPLACE_EXISTING);
                    }
                    
                } catch (IOException e) {
                    System.out.println("[JBSE    ] Error while attempting to copy test case " + tc.getClassName() + " or its scaffolding to its destination directory: " + e);
                }
            }
            final long pathCoverage = this.pathCoverage.incrementAndGet();
            final int branchCoverage = this.coverageSet.size();
            final int branchCoverageTarget = this.coverageSet.size(patternBranchesTarget());
            final int branchCoverageUnsafe = this.coverageSet.size(patternBranchesUnsafe());
            System.out.println("[JBSE    ] Current coverage: " + pathCoverage + " path" + (pathCoverage == 1 ? ", " : "s, ") + branchCoverage + " branch" + (branchCoverage == 1 ? "" : "es") + " (total), " + branchCoverageTarget + " branch" + (branchCoverage == 1 ? "" : "es") + " (target), " + branchCoverageUnsafe + " failed assertion" + (branchCoverageUnsafe == 1 ? "" : "s"));

            //reruns the test case, and generates all the modified path conditions
            final int tcFinalDepth = Math.min(startDepth + this.o.getMaxTestCaseDepth(), tcFinalState.getDepth());
            boolean noPathConditionGenerated = true;
            synchronized (this.treePath) {
                for (int currentDepth = startDepth; currentDepth < Math.min(this.o.getMaxDepth(), tcFinalDepth); ++currentDepth) {
                    //runs the program
                    final List<State> newStates = rp.runProgram(currentDepth);

                    //checks shutdown of the performer
                    if (Thread.interrupted()) {
                        return;
                    }
                    
                    /**
                     * calculates the improvability index list (<List<List<Clause>>: List of lists of clauses relating to not covered
                     * paths) for each newStates, adds the improvability index list to improvabilityIndexes (for the future creation
                     * of the JBSEResult) and, if necessary, updates the improvability index lists of previous modified path
                     */
                    final List<List<List<Clause>>> improvabilityIndexes = new ArrayList<>();
                    for (int i = 0; i < newStates.size(); ++i) {
                    	List<List<Clause>> improvabilityIndexList = new ArrayList<>();
                    	List<Clause> possibleImprovabilityIndex = new ArrayList<>();
                    	//check if path is not covered
                    	if (!this.treePath.containsPath(newStates.get(i).getPathCondition(), true)) {
                    		possibleImprovabilityIndex = newStates.get(i).getPathCondition();
                    		improvabilityIndexList.add(possibleImprovabilityIndex);
                    	}
                    	else {
                    		improvabilityIndexList.add(possibleImprovabilityIndex);
                    	}
                    	improvabilityIndexes.add(improvabilityIndexList);
                    	//if necessary, updates the improvability index lists of previous modified path
                    	if (possibleImprovabilityIndex.size() > 0) {
                    		for (int j = 0; j < i; ++j) {
                    			improvabilityIndexes.get(j).add(possibleImprovabilityIndex);
                    		}
                    	}
                    }

                    //creates all the output jobs
                    final State preState = rp.getPreState();
                    final boolean atJump = rp.getAtJump();
                    final List<String> targetBranches = rp.getTargetBranches(); 
                    for (int i = 0; i < newStates.size(); ++i) {
                        final State newState = newStates.get(i);
                        final Map<Long, String> stringLiterals = rp.getStringLiterals().get(i);
                        final Set<Long> stringOthers = rp.getStringOthers().get(i); 
                        final List<Clause> currentPC = newState.getPathCondition();
                        if (this.treePath.containsPath(currentPC, false)) {
                            continue;
                        }
                    	if (!currentPC.isEmpty() && JAVA_MAP_Utils.assumptionViolated(currentPC.get(currentPC.size() - 1))) {
                    	    System.out.println("[JBSE    ] From test case " + tc.getClassName() + " skipping path condition due to violated assumption " + currentPC.get(currentPC.size() - 1) + " on initialMap in path condition " + stringifyPathCondition(shorten(currentPC)));
                    	    continue;
                    	}
<<<<<<< HEAD
                    	this.treePath.insertPath(currentPC, false);
                    	//calculates the novelty index and the improvability index for currentPC;
                    	//then adds the novelty index, the improvability index and the improvability index lists to the new JBSEResult.
                    	final int noveltyIndex = this.treePath.calculateNoveltyIndex(currentPC);
                    	final int improvabilityIndex = improvabilityIndexes.get(i).size();
                        final JBSEResult output = new JBSEResult(item.getTargetMethodClassName(), item.getTargetMethodDescriptor(), item.getTargetMethodName(), initialState, preState, newState, atJump, (atJump ? targetBranches.get(i) : null), stringLiterals, currentDepth, noveltyIndex, improvabilityIndex, improvabilityIndexes.get(i));
=======
                        final JBSEResult output = new JBSEResult(item.getTargetMethodClassName(), item.getTargetMethodDescriptor(), item.getTargetMethodName(), initialState, preState, newState, atJump, (atJump ? targetBranches.get(i) : null), stringLiterals, stringOthers, currentDepth);
>>>>>>> b6a1bce6
                        this.getOutputBuffer().add(output);
                        System.out.println("[JBSE    ] From test case " + tc.getClassName() + " generated path condition " + stringifyPathCondition(shorten(currentPC)) + (atJump ? (" aimed at branch " + targetBranches.get(i)) : ""));
                        noPathConditionGenerated = false;
                    }
                }
            }
            if (noPathConditionGenerated) {
                System.out.println("[JBSE    ] From test case " + tc.getClassName() + " no path condition generated");
            }
        } catch (NoTargetHitException e) {
            //prints some feedback
            System.out.println("[JBSE    ] Run test case " + item.getTestCase().getClassName() + ", does not reach the target method " + item.getTargetMethodClassName() + ":" + item.getTargetMethodDescriptor() + ":" + item.getTargetMethodName());
        }
    }
    
    private static String toPattern(String s) {
        return s
        .replace("(", "\\(")
        .replace(")", "\\)")
        .replace("$", "\\$");
    }
    
    private String patternBranchesTarget() {
        return (this.o.getTargetClass() == null) ? (this.o.getTargetMethod().get(0) + ":" + toPattern(this.o.getTargetMethod().get(1)) + ":" + this.o.getTargetMethod().get(2) + ":.*:.*") : (toPattern(this.o.getTargetClass()) + "(\\$.*)*:.*:.*:.*:.*");
    }
    
    private Set<String> filterBranchesTarget(Set<String> newCoveredBranches) {
        final Pattern p = Pattern.compile(patternBranchesTarget()); 
        final Set<String> retVal = newCoveredBranches.stream().filter(s -> { final Matcher m = p.matcher(s); return m.matches(); }).collect(Collectors.toSet());
        return retVal;
    }
    
    private String patternBranchesUnsafe() {
        return "jbse/meta/Analysis:\\(Z\\)V:ass3rt:1:4"; //TODO find a more robust way
    }
    
    private Set<String> filterBranchesUnsafe(Set<String> newCoveredBranches) {
        final Pattern p = Pattern.compile(patternBranchesUnsafe()); 
        final Set<String> retVal = newCoveredBranches.stream().filter(s -> { final Matcher m = p.matcher(s); return m.matches(); }).collect(Collectors.toSet());
        return retVal;
    }
}

<|MERGE_RESOLUTION|>--- conflicted
+++ resolved
@@ -1,307 +1,303 @@
-package tardis.implementation;
-
-import static tardis.implementation.Util.shorten;
-import static tardis.implementation.Util.stringifyPathCondition;
-
-import java.io.IOException;
-import java.nio.file.Files;
-import java.nio.file.Path;
-import java.nio.file.StandardCopyOption;
-import java.util.ArrayList;
-import java.util.Collection;
-import java.util.HashMap;
-import java.util.List;
-import java.util.Map;
-import java.util.Set;
-import java.util.concurrent.atomic.AtomicLong;
-import java.util.regex.Matcher;
-import java.util.regex.Pattern;
-import java.util.stream.Collectors;
-
-import jbse.algo.exc.CannotManageStateException;
-import jbse.apps.run.JAVA_MAP_Utils;
-import jbse.bc.exc.InvalidClassFileFactoryClassException;
-import jbse.common.exc.ClasspathException;
-import jbse.dec.exc.DecisionException;
-import jbse.jvm.exc.CannotBacktrackException;
-import jbse.jvm.exc.CannotBuildEngineException;
-import jbse.jvm.exc.EngineStuckException;
-import jbse.jvm.exc.FailureException;
-import jbse.jvm.exc.InitializationException;
-import jbse.jvm.exc.NonexistingObservedVariablesException;
-import jbse.mem.Clause;
-import jbse.mem.State;
-import jbse.mem.exc.ContradictionException;
-import jbse.mem.exc.ThreadStackEmptyException;
-import sushi.configure.Coverage;
-import tardis.Options;
-import tardis.framework.InputBuffer;
-import tardis.framework.OutputBuffer;
-import tardis.framework.Performer;
-
-public final class PerformerJBSE extends Performer<EvosuiteResult, JBSEResult> {
-    private final Options o;
-    private final CoverageSet coverageSet;
-    private final TreePath treePath = new TreePath();
-    private final HashMap<String, State> initialStateCache = new HashMap<>();
-    private AtomicLong pathCoverage = new AtomicLong(0);
-
-    public PerformerJBSE(Options o, InputBuffer<EvosuiteResult> in, OutputBuffer<JBSEResult> out, CoverageSet coverageSet) {
-        super(in, out, o.getNumOfThreadsJBSE(), 1, o.getThrottleFactorJBSE(), o.getGlobalTimeBudgetDuration(), o.getGlobalTimeBudgetUnit());
-        this.o = o.clone();
-        this.coverageSet = coverageSet;
-    }
-
-    @Override
-    protected final Runnable makeJob(List<EvosuiteResult> items) {
-        final EvosuiteResult item = items.get(0);
-        final Runnable job = () -> {
-            try {
-                explore(item, item.getStartDepth());
-            } catch (DecisionException | CannotBuildEngineException | InitializationException |
-            InvalidClassFileFactoryClassException | NonexistingObservedVariablesException |
-            ClasspathException | CannotBacktrackException | CannotManageStateException |
-            ThreadStackEmptyException | ContradictionException | EngineStuckException |
-            FailureException e ) {
-                System.out.println("[JBSE    ] Unexpected exception raised while exploring test case " + item.getTestCase().getClassName() + ": " + e);
-            }
-        };
-        return job;
-    }
-    
-    private State possiblyGetInitialStateCached(EvosuiteResult item) {
-        final String key = item.getTargetMethodClassName() + ":" + item.getTargetMethodDescriptor() + ":" + item.getTargetMethodName();
-        final State value = this.initialStateCache.get(key);
-        return (value == null ? null : value.clone());
-    }
-    
-    private void possiblySetInitialStateCached(EvosuiteResult item, State initialState) {
-        final String key = item.getTargetMethodClassName() + ":" + item.getTargetMethodDescriptor() + ":" + item.getTargetMethodName();
-        if (this.initialStateCache.containsKey(key)) {
-            return;
-        } else {
-            this.initialStateCache.put(key, initialState.clone());
-        }
-    }
-
-    /**
-     * Executes a test case and generates tests for all the alternative branches
-     * starting from some depth up to some maximum depth.
-     * 
-     * @param item a {@link EvosuiteResult}.
-     * @param startDepth the depth to which generation of tests must be started.
-     * @throws DecisionException
-     * @throws CannotBuildEngineException
-     * @throws InitializationException
-     * @throws InvalidClassFileFactoryClassException
-     * @throws NonexistingObservedVariablesException
-     * @throws ClasspathException
-     * @throws CannotBacktrackException
-     * @throws CannotManageStateException
-     * @throws ThreadStackEmptyException
-     * @throws ContradictionException
-     * @throws EngineStuckException
-     * @throws FailureException
-     */
-    private void explore(EvosuiteResult item, int startDepth) 
-    throws DecisionException, CannotBuildEngineException, InitializationException, 
-    InvalidClassFileFactoryClassException, NonexistingObservedVariablesException, 
-    ClasspathException, CannotBacktrackException, CannotManageStateException, 
-    ThreadStackEmptyException, ContradictionException, EngineStuckException, 
-    FailureException {
-        if (this.o.getMaxDepth() <= 0) {
-            return;
-        }
-        try (final RunnerPath rp = new RunnerPath(this.o, item, possiblyGetInitialStateCached(item))) {
-            //runs the test case up to the final state, and takes the initial state, 
-            //the coverage set, and the final state's path condition
-            final State tcFinalState = rp.runProgram();
-            final Collection<Clause> tcFinalPC = tcFinalState.getPathCondition();
-
-            //prints some feedback
-            final TestCase tc = item.getTestCase();
-            System.out.println("[JBSE    ] Run test case " + tc.getClassName() + ", path condition " + stringifyPathCondition(shorten(tcFinalPC)));
-            
-            //skips the test case if its path was already covered,
-            //otherwise records its path
-            synchronized (this.treePath) {
-                if (this.treePath.containsPath(tcFinalPC, true)) {
-                	//updates information (hitCounter) in treePath each time a test case is run
-                	this.treePath.countHits(tcFinalPC);
-                	if (!this.getOutputBuffer().getQueue().isEmpty()) {
-                		//updates the novelty index for each JBSEResult into the buffer each time a test case is run
-                		this.treePath.updateNoveltyIndex(this.getOutputBuffer().getQueue());
-                	}
-                    System.out.println("[JBSE    ] Test case " + tc.getClassName() + " redundant, skipped");
-                    return;
-                }
-                this.treePath.insertPath(tcFinalPC, true);
-                //updates information (hitCounter) in treePath each time a test case is run
-                this.treePath.countHits(tcFinalPC);
-                if (!this.getOutputBuffer().getQueue().isEmpty()) {
-                	//updates the novelty index for each JBSEResult into the buffer each time a test case is run
-                	this.treePath.updateNoveltyIndex(this.getOutputBuffer().getQueue());
-                	//updates the improvability index and the improvability Index list for each JBSEResult into the buffer each time a test case is run
-                	this.treePath.updateImprovabilityIndex(this.getOutputBuffer().getQueue(), tcFinalState.getPathCondition());
-                }
-            }
-            
-            //possibly caches the initial state
-            final State initialState = rp.getInitialState();
-            possiblySetInitialStateCached(item, initialState);
-            
-            //records coverage, emits tests, prints feedback
-            final Set<String> newCoveredBranches = this.coverageSet.addAll(rp.getCoverage());
-            final Set<String> newCoveredBranchesTarget = filterBranchesTarget(newCoveredBranches);
-            final Set<String> newCoveredBranchesUnsafe = filterBranchesUnsafe(newCoveredBranches);
-            final Coverage coverage = this.o.getCoverage();
-            if (coverage == Coverage.PATHS || 
-            (coverage == Coverage.BRANCHES && newCoveredBranchesTarget.size() > 0) ||
-            (coverage == Coverage.UNSAFE && newCoveredBranchesUnsafe.size() > 0)) {
-                //more feedback
-                if (coverage == Coverage.BRANCHES) {
-                    System.out.print("[JBSE    ] Test case " + tc.getClassName() + " covered branch" + (newCoveredBranchesTarget.size() == 1 ? " " : "es") + String.join(", ", newCoveredBranches));
-                }
-                
-                //copies the test in out
-                try {
-                    //gets the source and destination paths of the test source file
-                    final Path source = item.getTestCase().getSourcePath();
-                    final Path destination = this.o.getOutDirectory().resolve(item.getTestCase().getClassName() + ".java");
-                    
-                    //creates the intermediate package directories if they do not exist
-                    final int lastSlash = item.getTestCase().getClassName().lastIndexOf('/');
-                    if (lastSlash != -1) {
-                        final String dirs = item.getTestCase().getClassName().substring(0, lastSlash);
-                        final Path destinationDir = this.o.getOutDirectory().resolve(dirs);
-                        Files.createDirectories(destinationDir);
-                    }
-                    
-                    //copies the test file
-                    Files.copy(source, destination, StandardCopyOption.REPLACE_EXISTING);
-
-                    //possibly copies the scaffolding file
-                    final Path sourceScaffolding = item.getTestCase().getScaffoldingPath();
-                    if (sourceScaffolding != null) {
-                        final Path destinationScaffolding = this.o.getOutDirectory().resolve(item.getTestCase().getClassName() + "_scaffolding.java");
-                        Files.copy(sourceScaffolding, destinationScaffolding, StandardCopyOption.REPLACE_EXISTING);
-                    }
-                    
-                } catch (IOException e) {
-                    System.out.println("[JBSE    ] Error while attempting to copy test case " + tc.getClassName() + " or its scaffolding to its destination directory: " + e);
-                }
-            }
-            final long pathCoverage = this.pathCoverage.incrementAndGet();
-            final int branchCoverage = this.coverageSet.size();
-            final int branchCoverageTarget = this.coverageSet.size(patternBranchesTarget());
-            final int branchCoverageUnsafe = this.coverageSet.size(patternBranchesUnsafe());
-            System.out.println("[JBSE    ] Current coverage: " + pathCoverage + " path" + (pathCoverage == 1 ? ", " : "s, ") + branchCoverage + " branch" + (branchCoverage == 1 ? "" : "es") + " (total), " + branchCoverageTarget + " branch" + (branchCoverage == 1 ? "" : "es") + " (target), " + branchCoverageUnsafe + " failed assertion" + (branchCoverageUnsafe == 1 ? "" : "s"));
-
-            //reruns the test case, and generates all the modified path conditions
-            final int tcFinalDepth = Math.min(startDepth + this.o.getMaxTestCaseDepth(), tcFinalState.getDepth());
-            boolean noPathConditionGenerated = true;
-            synchronized (this.treePath) {
-                for (int currentDepth = startDepth; currentDepth < Math.min(this.o.getMaxDepth(), tcFinalDepth); ++currentDepth) {
-                    //runs the program
-                    final List<State> newStates = rp.runProgram(currentDepth);
-
-                    //checks shutdown of the performer
-                    if (Thread.interrupted()) {
-                        return;
-                    }
-                    
-                    /**
-                     * calculates the improvability index list (<List<List<Clause>>: List of lists of clauses relating to not covered
-                     * paths) for each newStates, adds the improvability index list to improvabilityIndexes (for the future creation
-                     * of the JBSEResult) and, if necessary, updates the improvability index lists of previous modified path
-                     */
-                    final List<List<List<Clause>>> improvabilityIndexes = new ArrayList<>();
-                    for (int i = 0; i < newStates.size(); ++i) {
-                    	List<List<Clause>> improvabilityIndexList = new ArrayList<>();
-                    	List<Clause> possibleImprovabilityIndex = new ArrayList<>();
-                    	//check if path is not covered
-                    	if (!this.treePath.containsPath(newStates.get(i).getPathCondition(), true)) {
-                    		possibleImprovabilityIndex = newStates.get(i).getPathCondition();
-                    		improvabilityIndexList.add(possibleImprovabilityIndex);
+package tardis.implementation;
+
+import static tardis.implementation.Util.shorten;
+import static tardis.implementation.Util.stringifyPathCondition;
+
+import java.io.IOException;
+import java.nio.file.Files;
+import java.nio.file.Path;
+import java.nio.file.StandardCopyOption;
+import java.util.ArrayList;
+import java.util.Collection;
+import java.util.HashMap;
+import java.util.List;
+import java.util.Map;
+import java.util.Set;
+import java.util.concurrent.atomic.AtomicLong;
+import java.util.regex.Matcher;
+import java.util.regex.Pattern;
+import java.util.stream.Collectors;
+
+import jbse.algo.exc.CannotManageStateException;
+import jbse.apps.run.JAVA_MAP_Utils;
+import jbse.bc.exc.InvalidClassFileFactoryClassException;
+import jbse.common.exc.ClasspathException;
+import jbse.dec.exc.DecisionException;
+import jbse.jvm.exc.CannotBacktrackException;
+import jbse.jvm.exc.CannotBuildEngineException;
+import jbse.jvm.exc.EngineStuckException;
+import jbse.jvm.exc.FailureException;
+import jbse.jvm.exc.InitializationException;
+import jbse.jvm.exc.NonexistingObservedVariablesException;
+import jbse.mem.Clause;
+import jbse.mem.State;
+import jbse.mem.exc.ContradictionException;
+import jbse.mem.exc.ThreadStackEmptyException;
+import sushi.configure.Coverage;
+import tardis.Options;
+import tardis.framework.InputBuffer;
+import tardis.framework.OutputBuffer;
+import tardis.framework.Performer;
+
+public final class PerformerJBSE extends Performer<EvosuiteResult, JBSEResult> {
+    private final Options o;
+    private final CoverageSet coverageSet;
+    private final TreePath treePath = new TreePath();
+    private final HashMap<String, State> initialStateCache = new HashMap<>();
+    private AtomicLong pathCoverage = new AtomicLong(0);
+
+    public PerformerJBSE(Options o, InputBuffer<EvosuiteResult> in, OutputBuffer<JBSEResult> out, CoverageSet coverageSet) {
+        super(in, out, o.getNumOfThreadsJBSE(), 1, o.getThrottleFactorJBSE(), o.getGlobalTimeBudgetDuration(), o.getGlobalTimeBudgetUnit());
+        this.o = o.clone();
+        this.coverageSet = coverageSet;
+    }
+
+    @Override
+    protected final Runnable makeJob(List<EvosuiteResult> items) {
+        final EvosuiteResult item = items.get(0);
+        final Runnable job = () -> {
+            try {
+                explore(item, item.getStartDepth());
+            } catch (DecisionException | CannotBuildEngineException | InitializationException |
+            InvalidClassFileFactoryClassException | NonexistingObservedVariablesException |
+            ClasspathException | CannotBacktrackException | CannotManageStateException |
+            ThreadStackEmptyException | ContradictionException | EngineStuckException |
+            FailureException e ) {
+                System.out.println("[JBSE    ] Unexpected exception raised while exploring test case " + item.getTestCase().getClassName() + ": " + e);
+            }
+        };
+        return job;
+    }
+    
+    private State possiblyGetInitialStateCached(EvosuiteResult item) {
+        final String key = item.getTargetMethodClassName() + ":" + item.getTargetMethodDescriptor() + ":" + item.getTargetMethodName();
+        final State value = this.initialStateCache.get(key);
+        return (value == null ? null : value.clone());
+    }
+    
+    private void possiblySetInitialStateCached(EvosuiteResult item, State initialState) {
+        final String key = item.getTargetMethodClassName() + ":" + item.getTargetMethodDescriptor() + ":" + item.getTargetMethodName();
+        if (this.initialStateCache.containsKey(key)) {
+            return;
+        } else {
+            this.initialStateCache.put(key, initialState.clone());
+        }
+    }
+
+    /**
+     * Executes a test case and generates tests for all the alternative branches
+     * starting from some depth up to some maximum depth.
+     * 
+     * @param item a {@link EvosuiteResult}.
+     * @param startDepth the depth to which generation of tests must be started.
+     * @throws DecisionException
+     * @throws CannotBuildEngineException
+     * @throws InitializationException
+     * @throws InvalidClassFileFactoryClassException
+     * @throws NonexistingObservedVariablesException
+     * @throws ClasspathException
+     * @throws CannotBacktrackException
+     * @throws CannotManageStateException
+     * @throws ThreadStackEmptyException
+     * @throws ContradictionException
+     * @throws EngineStuckException
+     * @throws FailureException
+     */
+    private void explore(EvosuiteResult item, int startDepth) 
+    throws DecisionException, CannotBuildEngineException, InitializationException, 
+    InvalidClassFileFactoryClassException, NonexistingObservedVariablesException, 
+    ClasspathException, CannotBacktrackException, CannotManageStateException, 
+    ThreadStackEmptyException, ContradictionException, EngineStuckException, 
+    FailureException {
+        if (this.o.getMaxDepth() <= 0) {
+            return;
+        }
+        try (final RunnerPath rp = new RunnerPath(this.o, item, possiblyGetInitialStateCached(item))) {
+            //runs the test case up to the final state, and takes the initial state, 
+            //the coverage set, and the final state's path condition
+            final State tcFinalState = rp.runProgram();
+            final Collection<Clause> tcFinalPC = tcFinalState.getPathCondition();
+
+            //prints some feedback
+            final TestCase tc = item.getTestCase();
+            System.out.println("[JBSE    ] Run test case " + tc.getClassName() + ", path condition " + stringifyPathCondition(shorten(tcFinalPC)));
+            
+            //skips the test case if its path was already covered,
+            //otherwise records its path
+            synchronized (this.treePath) {
+                if (this.treePath.containsPath(tcFinalPC, true)) {
+                	//updates information (hitCounter) in treePath each time a test case is run
+                	this.treePath.countHits(tcFinalPC);
+                	if (!this.getOutputBuffer().getQueue().isEmpty()) {
+                		//updates the novelty index for each JBSEResult into the buffer each time a test case is run
+                		this.treePath.updateNoveltyIndex(this.getOutputBuffer().getQueue());
+                	}
+                    System.out.println("[JBSE    ] Test case " + tc.getClassName() + " redundant, skipped");
+                    return;
+                }
+                this.treePath.insertPath(tcFinalPC, true);
+                //updates information (hitCounter) in treePath each time a test case is run
+                this.treePath.countHits(tcFinalPC);
+                if (!this.getOutputBuffer().getQueue().isEmpty()) {
+                	//updates the novelty index for each JBSEResult into the buffer each time a test case is run
+                	this.treePath.updateNoveltyIndex(this.getOutputBuffer().getQueue());
+                	//updates the improvability index and the improvability Index list for each JBSEResult into the buffer each time a test case is run
+                	this.treePath.updateImprovabilityIndex(this.getOutputBuffer().getQueue(), tcFinalState.getPathCondition());
+                }
+            }
+            
+            //possibly caches the initial state
+            final State initialState = rp.getInitialState();
+            possiblySetInitialStateCached(item, initialState);
+            
+            //records coverage, emits tests, prints feedback
+            final Set<String> newCoveredBranches = this.coverageSet.addAll(rp.getCoverage());
+            final Set<String> newCoveredBranchesTarget = filterBranchesTarget(newCoveredBranches);
+            final Set<String> newCoveredBranchesUnsafe = filterBranchesUnsafe(newCoveredBranches);
+            final Coverage coverage = this.o.getCoverage();
+            if (coverage == Coverage.PATHS || 
+            (coverage == Coverage.BRANCHES && newCoveredBranchesTarget.size() > 0) ||
+            (coverage == Coverage.UNSAFE && newCoveredBranchesUnsafe.size() > 0)) {
+                //more feedback
+                if (coverage == Coverage.BRANCHES) {
+                    System.out.print("[JBSE    ] Test case " + tc.getClassName() + " covered branch" + (newCoveredBranchesTarget.size() == 1 ? " " : "es") + String.join(", ", newCoveredBranches));
+                }
+                
+                //copies the test in out
+                try {
+                    //gets the source and destination paths of the test source file
+                    final Path source = item.getTestCase().getSourcePath();
+                    final Path destination = this.o.getOutDirectory().resolve(item.getTestCase().getClassName() + ".java");
+                    
+                    //creates the intermediate package directories if they do not exist
+                    final int lastSlash = item.getTestCase().getClassName().lastIndexOf('/');
+                    if (lastSlash != -1) {
+                        final String dirs = item.getTestCase().getClassName().substring(0, lastSlash);
+                        final Path destinationDir = this.o.getOutDirectory().resolve(dirs);
+                        Files.createDirectories(destinationDir);
+                    }
+                    
+                    //copies the test file
+                    Files.copy(source, destination, StandardCopyOption.REPLACE_EXISTING);
+
+                    //possibly copies the scaffolding file
+                    final Path sourceScaffolding = item.getTestCase().getScaffoldingPath();
+                    if (sourceScaffolding != null) {
+                        final Path destinationScaffolding = this.o.getOutDirectory().resolve(item.getTestCase().getClassName() + "_scaffolding.java");
+                        Files.copy(sourceScaffolding, destinationScaffolding, StandardCopyOption.REPLACE_EXISTING);
+                    }
+                    
+                } catch (IOException e) {
+                    System.out.println("[JBSE    ] Error while attempting to copy test case " + tc.getClassName() + " or its scaffolding to its destination directory: " + e);
+                }
+            }
+            final long pathCoverage = this.pathCoverage.incrementAndGet();
+            final int branchCoverage = this.coverageSet.size();
+            final int branchCoverageTarget = this.coverageSet.size(patternBranchesTarget());
+            final int branchCoverageUnsafe = this.coverageSet.size(patternBranchesUnsafe());
+            System.out.println("[JBSE    ] Current coverage: " + pathCoverage + " path" + (pathCoverage == 1 ? ", " : "s, ") + branchCoverage + " branch" + (branchCoverage == 1 ? "" : "es") + " (total), " + branchCoverageTarget + " branch" + (branchCoverage == 1 ? "" : "es") + " (target), " + branchCoverageUnsafe + " failed assertion" + (branchCoverageUnsafe == 1 ? "" : "s"));
+
+            //reruns the test case, and generates all the modified path conditions
+            final int tcFinalDepth = Math.min(startDepth + this.o.getMaxTestCaseDepth(), tcFinalState.getDepth());
+            boolean noPathConditionGenerated = true;
+            synchronized (this.treePath) {
+                for (int currentDepth = startDepth; currentDepth < Math.min(this.o.getMaxDepth(), tcFinalDepth); ++currentDepth) {
+                    //runs the program
+                    final List<State> newStates = rp.runProgram(currentDepth);
+
+                    //checks shutdown of the performer
+                    if (Thread.interrupted()) {
+                        return;
+                    }
+                    
+                    /**
+                     * calculates the improvability index list (<List<List<Clause>>: List of lists of clauses relating to not covered
+                     * paths) for each newStates, adds the improvability index list to improvabilityIndexes (for the future creation
+                     * of the JBSEResult) and, if necessary, updates the improvability index lists of previous modified path
+                     */
+                    final List<List<List<Clause>>> improvabilityIndexes = new ArrayList<>();
+                    for (int i = 0; i < newStates.size(); ++i) {
+                    	List<List<Clause>> improvabilityIndexList = new ArrayList<>();
+                    	List<Clause> possibleImprovabilityIndex = new ArrayList<>();
+                    	//check if path is not covered
+                    	if (!this.treePath.containsPath(newStates.get(i).getPathCondition(), true)) {
+                    		possibleImprovabilityIndex = newStates.get(i).getPathCondition();
+                    		improvabilityIndexList.add(possibleImprovabilityIndex);
+                    	}
+                    	else {
+                    		improvabilityIndexList.add(possibleImprovabilityIndex);
+                    	}
+                    	improvabilityIndexes.add(improvabilityIndexList);
+                    	//if necessary, updates the improvability index lists of previous modified path
+                    	if (possibleImprovabilityIndex.size() > 0) {
+                    		for (int j = 0; j < i; ++j) {
+                    			improvabilityIndexes.get(j).add(possibleImprovabilityIndex);
+                    		}
+                    	}
+                    }
+
+                    //creates all the output jobs
+                    final State preState = rp.getPreState();
+                    final boolean atJump = rp.getAtJump();
+                    final List<String> targetBranches = rp.getTargetBranches(); 
+                    for (int i = 0; i < newStates.size(); ++i) {
+                        final State newState = newStates.get(i);
+                        final Map<Long, String> stringLiterals = rp.getStringLiterals().get(i);
+                        final Set<Long> stringOthers = rp.getStringOthers().get(i); 
+                        final List<Clause> currentPC = newState.getPathCondition();
+                        if (this.treePath.containsPath(currentPC, false)) {
+                            continue;
+                        }
+                    	if (!currentPC.isEmpty() && JAVA_MAP_Utils.assumptionViolated(currentPC.get(currentPC.size() - 1))) {
+                    	    System.out.println("[JBSE    ] From test case " + tc.getClassName() + " skipping path condition due to violated assumption " + currentPC.get(currentPC.size() - 1) + " on initialMap in path condition " + stringifyPathCondition(shorten(currentPC)));
+                    	    continue;
                     	}
-                    	else {
-                    		improvabilityIndexList.add(possibleImprovabilityIndex);
-                    	}
-                    	improvabilityIndexes.add(improvabilityIndexList);
-                    	//if necessary, updates the improvability index lists of previous modified path
-                    	if (possibleImprovabilityIndex.size() > 0) {
-                    		for (int j = 0; j < i; ++j) {
-                    			improvabilityIndexes.get(j).add(possibleImprovabilityIndex);
-                    		}
-                    	}
-                    }
-
-                    //creates all the output jobs
-                    final State preState = rp.getPreState();
-                    final boolean atJump = rp.getAtJump();
-                    final List<String> targetBranches = rp.getTargetBranches(); 
-                    for (int i = 0; i < newStates.size(); ++i) {
-                        final State newState = newStates.get(i);
-                        final Map<Long, String> stringLiterals = rp.getStringLiterals().get(i);
-                        final Set<Long> stringOthers = rp.getStringOthers().get(i); 
-                        final List<Clause> currentPC = newState.getPathCondition();
-                        if (this.treePath.containsPath(currentPC, false)) {
-                            continue;
-                        }
-                    	if (!currentPC.isEmpty() && JAVA_MAP_Utils.assumptionViolated(currentPC.get(currentPC.size() - 1))) {
-                    	    System.out.println("[JBSE    ] From test case " + tc.getClassName() + " skipping path condition due to violated assumption " + currentPC.get(currentPC.size() - 1) + " on initialMap in path condition " + stringifyPathCondition(shorten(currentPC)));
-                    	    continue;
-                    	}
-<<<<<<< HEAD
-                    	this.treePath.insertPath(currentPC, false);
-                    	//calculates the novelty index and the improvability index for currentPC;
-                    	//then adds the novelty index, the improvability index and the improvability index lists to the new JBSEResult.
-                    	final int noveltyIndex = this.treePath.calculateNoveltyIndex(currentPC);
-                    	final int improvabilityIndex = improvabilityIndexes.get(i).size();
-                        final JBSEResult output = new JBSEResult(item.getTargetMethodClassName(), item.getTargetMethodDescriptor(), item.getTargetMethodName(), initialState, preState, newState, atJump, (atJump ? targetBranches.get(i) : null), stringLiterals, currentDepth, noveltyIndex, improvabilityIndex, improvabilityIndexes.get(i));
-=======
-                        final JBSEResult output = new JBSEResult(item.getTargetMethodClassName(), item.getTargetMethodDescriptor(), item.getTargetMethodName(), initialState, preState, newState, atJump, (atJump ? targetBranches.get(i) : null), stringLiterals, stringOthers, currentDepth);
->>>>>>> b6a1bce6
-                        this.getOutputBuffer().add(output);
-                        System.out.println("[JBSE    ] From test case " + tc.getClassName() + " generated path condition " + stringifyPathCondition(shorten(currentPC)) + (atJump ? (" aimed at branch " + targetBranches.get(i)) : ""));
-                        noPathConditionGenerated = false;
-                    }
-                }
-            }
-            if (noPathConditionGenerated) {
-                System.out.println("[JBSE    ] From test case " + tc.getClassName() + " no path condition generated");
-            }
-        } catch (NoTargetHitException e) {
-            //prints some feedback
-            System.out.println("[JBSE    ] Run test case " + item.getTestCase().getClassName() + ", does not reach the target method " + item.getTargetMethodClassName() + ":" + item.getTargetMethodDescriptor() + ":" + item.getTargetMethodName());
-        }
-    }
-    
-    private static String toPattern(String s) {
-        return s
-        .replace("(", "\\(")
-        .replace(")", "\\)")
-        .replace("$", "\\$");
-    }
-    
-    private String patternBranchesTarget() {
-        return (this.o.getTargetClass() == null) ? (this.o.getTargetMethod().get(0) + ":" + toPattern(this.o.getTargetMethod().get(1)) + ":" + this.o.getTargetMethod().get(2) + ":.*:.*") : (toPattern(this.o.getTargetClass()) + "(\\$.*)*:.*:.*:.*:.*");
-    }
-    
-    private Set<String> filterBranchesTarget(Set<String> newCoveredBranches) {
-        final Pattern p = Pattern.compile(patternBranchesTarget()); 
-        final Set<String> retVal = newCoveredBranches.stream().filter(s -> { final Matcher m = p.matcher(s); return m.matches(); }).collect(Collectors.toSet());
-        return retVal;
-    }
-    
-    private String patternBranchesUnsafe() {
-        return "jbse/meta/Analysis:\\(Z\\)V:ass3rt:1:4"; //TODO find a more robust way
-    }
-    
-    private Set<String> filterBranchesUnsafe(Set<String> newCoveredBranches) {
-        final Pattern p = Pattern.compile(patternBranchesUnsafe()); 
-        final Set<String> retVal = newCoveredBranches.stream().filter(s -> { final Matcher m = p.matcher(s); return m.matches(); }).collect(Collectors.toSet());
-        return retVal;
-    }
-}
-
+                    	this.treePath.insertPath(currentPC, false);
+                    	//calculates the novelty index and the improvability index for currentPC;
+                    	//then adds the novelty index, the improvability index and the improvability index lists to the new JBSEResult.
+                    	final int noveltyIndex = this.treePath.calculateNoveltyIndex(currentPC);
+                    	final int improvabilityIndex = improvabilityIndexes.get(i).size();
+                        final JBSEResult output = new JBSEResult(item.getTargetMethodClassName(), item.getTargetMethodDescriptor(), item.getTargetMethodName(), initialState, preState, newState, atJump, (atJump ? targetBranches.get(i) : null), stringLiterals, stringOthers, currentDepth, noveltyIndex, improvabilityIndex, improvabilityIndexes.get(i));
+                        this.getOutputBuffer().add(output);
+                        System.out.println("[JBSE    ] From test case " + tc.getClassName() + " generated path condition " + stringifyPathCondition(shorten(currentPC)) + (atJump ? (" aimed at branch " + targetBranches.get(i)) : ""));
+                        noPathConditionGenerated = false;
+                    }
+                }
+            }
+            if (noPathConditionGenerated) {
+                System.out.println("[JBSE    ] From test case " + tc.getClassName() + " no path condition generated");
+            }
+        } catch (NoTargetHitException e) {
+            //prints some feedback
+            System.out.println("[JBSE    ] Run test case " + item.getTestCase().getClassName() + ", does not reach the target method " + item.getTargetMethodClassName() + ":" + item.getTargetMethodDescriptor() + ":" + item.getTargetMethodName());
+        }
+    }
+    
+    private static String toPattern(String s) {
+        return s
+        .replace("(", "\\(")
+        .replace(")", "\\)")
+        .replace("$", "\\$");
+    }
+    
+    private String patternBranchesTarget() {
+        return (this.o.getTargetClass() == null) ? (this.o.getTargetMethod().get(0) + ":" + toPattern(this.o.getTargetMethod().get(1)) + ":" + this.o.getTargetMethod().get(2) + ":.*:.*") : (toPattern(this.o.getTargetClass()) + "(\\$.*)*:.*:.*:.*:.*");
+    }
+    
+    private Set<String> filterBranchesTarget(Set<String> newCoveredBranches) {
+        final Pattern p = Pattern.compile(patternBranchesTarget()); 
+        final Set<String> retVal = newCoveredBranches.stream().filter(s -> { final Matcher m = p.matcher(s); return m.matches(); }).collect(Collectors.toSet());
+        return retVal;
+    }
+    
+    private String patternBranchesUnsafe() {
+        return "jbse/meta/Analysis:\\(Z\\)V:ass3rt:1:4"; //TODO find a more robust way
+    }
+    
+    private Set<String> filterBranchesUnsafe(Set<String> newCoveredBranches) {
+        final Pattern p = Pattern.compile(patternBranchesUnsafe()); 
+        final Set<String> retVal = newCoveredBranches.stream().filter(s -> { final Matcher m = p.matcher(s); return m.matches(); }).collect(Collectors.toSet());
+        return retVal;
+    }
+}
+